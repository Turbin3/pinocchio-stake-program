--- conflicted
+++ resolved
@@ -12,11 +12,9 @@
 use crate::state::accounts::{Authorized, Lockup, SetLockupData};
 use crate::state::state::Meta;
 
-<<<<<<< HEAD
-/// Processes the SetLockup instruction, which either creates a new lockup account
-=======
+
 /// Processes the SetLockup instruction, which either creates a new lockup account or updates the existing lockup account
->>>>>>> b16ae30e
+
 pub fn process_set_lockup(accounts: &[AccountInfo], instruction_data: &[u8]) -> ProgramResult {
     let [stake_account, lockup_account, authority, _system_program, ..] = accounts else {
         return Err(ProgramError::NotEnoughAccountKeys);
