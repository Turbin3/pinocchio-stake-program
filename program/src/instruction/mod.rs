use pinocchio::program_error::ProgramError;

pub mod initialize;
pub mod split;

pub use initialize::*;
pub use split::*;

pub mod process_set_lockup;
pub use process_set_lockup::*;

<<<<<<< HEAD
=======
pub mod process_authorized_with_seeds;
pub use process_authorized_with_seeds::*;

>>>>>>> b16ae30e
#[repr(u8)]
pub enum StakeInstruction {
    Initialize,
    Authorize,
    DelegateStake,
    Split,
    Withdraw,
    Deactivate,
    SetLockup,
    Merge,
    AuthorizeWithSeed,
    InitializeChecked,
    AuthorizeChecked,
    AuthorizeCheckedWithSeed,
    SetLockupChecked,
    GetMinimumDelegation,
    DeactivateDelinquent,
    #[deprecated(since = "2.1.0", note = "Redelegate will not be enabled")]
    Redelegate,
    MoveStake,
    MoveLamports,
}

impl TryFrom<&u8> for StakeInstruction {
    type Error = ProgramError;

    fn try_from(value: &u8) -> Result<Self, Self::Error> {
        match *value {
            0 => Ok(StakeInstruction::Initialize),
            1 => Ok(StakeInstruction::Authorize),
            2 => Ok(StakeInstruction::DelegateStake),
            3 => Ok(StakeInstruction::Split),
            4 => Ok(StakeInstruction::Withdraw),
            5 => Ok(StakeInstruction::Deactivate),
            6 => Ok(StakeInstruction::SetLockup),
            7 => Ok(StakeInstruction::Merge),
            8 => Ok(StakeInstruction::AuthorizeWithSeed),
            9 => Ok(StakeInstruction::InitializeChecked),
            10 => Ok(StakeInstruction::AuthorizeChecked),
            11 => Ok(StakeInstruction::AuthorizeCheckedWithSeed),
            12 => Ok(StakeInstruction::SetLockupChecked),
            13 => Ok(StakeInstruction::GetMinimumDelegation),
            14 => Ok(StakeInstruction::DeactivateDelinquent),
            #[allow(deprecated)]
            15 => Ok(StakeInstruction::Redelegate),
            16 => Ok(StakeInstruction::MoveStake),
            17 => Ok(StakeInstruction::MoveLamports),
            _ => Err(ProgramError::InvalidInstructionData),
        }
    }
}<|MERGE_RESOLUTION|>--- conflicted
+++ resolved
@@ -9,12 +9,12 @@
 pub mod process_set_lockup;
 pub use process_set_lockup::*;
 
-<<<<<<< HEAD
-=======
+
+
 pub mod process_authorized_with_seeds;
 pub use process_authorized_with_seeds::*;
 
->>>>>>> b16ae30e
+
 #[repr(u8)]
 pub enum StakeInstruction {
     Initialize,
