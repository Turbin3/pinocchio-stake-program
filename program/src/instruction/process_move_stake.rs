--- conflicted
+++ resolved
@@ -1,18 +1,16 @@
-<<<<<<< HEAD
+
 use pinocchio::{account_info::AccountInfo, program_error::ProgramError, ProgramResult};
 
 use crate::error::{to_program_error, StakeError};
 use crate::helpers::*;
-=======
+
 use pinocchio::{
     account_info::AccountInfo, 
     program_error::ProgramError,
     ProgramResult,
 };
 
-use crate::helpers::{get_minimum_delegation, merge_delegation_stake_and_credits_observed, move_stake_or_lamports_shared_checks, set_stake_state};
-use crate::error::StakeError;
->>>>>>> f5c9aa91
+
 use crate::state::{MergeKind, StakeFlags, StakeStateV2};
 
 pub fn relocate_lamports(
@@ -68,13 +66,8 @@
     let source_effective_stake = source_stake.delegation.stake;
 
     // Source cannot move more stake than it has, regardless of how many lamports it has
-<<<<<<< HEAD
+
     let source_final_stake = bytes_to_u64(source_effective_stake)
-=======
-    let source_effective_stake = u64::from_le_bytes(source_stake.delegation.stake);
-
-    let source_final_stake = source_effective_stake
->>>>>>> f5c9aa91
         .checked_sub(lamports)
         .ok_or(ProgramError::InvalidArgument)?;
 
